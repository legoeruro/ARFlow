--- conflicted
+++ resolved
@@ -245,11 +245,7 @@
                     boundary_points=np.array(boundary_points_2d),
                 )
 
-<<<<<<< HEAD
-                boundary_3d = _convert_2d_to_3d(
-=======
                 boundary_3d = to_3d_boundary_points(
->>>>>>> 8ec2104c
                     plane.boundary_points, plane.normal, plane.center
                 )
 
@@ -396,221 +392,8 @@
         logger.info("Data saved to %s", save_path)
 
 
-<<<<<<< HEAD
-def _convert_2d_to_3d(
-    boundary_points_2d: PlaneBoundaryPoints, normal: PlaneNormal, center: PlaneCenter
-) -> npt.NDArray[np.float32]:
-    # Ensure the normal is normalized
-    normal = normal / np.linalg.norm(normal)
-
-    # Check boundary points validity
-    if boundary_points_2d.shape[1] != 2:
-        raise ValueError("Boundary points should be in 2D")
-    if boundary_points_2d.shape[0] < 3:
-        raise ValueError("At least 3 boundary points are required")
-
-    # Check that the normal is in 3d
-    if normal.shape[0] != 3:
-        raise ValueError("Normal should be in 3D")
-    if len(normal.shape) != 1:
-        raise ValueError("There should only be 1 normal")
-
-    # Check that the center is in 3d
-    if center.shape[0] != 3:
-        raise ValueError("Center should be in 3D")
-    if len(normal.shape) != 1:
-        raise ValueError("There should only be 1 center")
-
-    # Generate two orthogonal vectors (u and v) that lie on the plane
-    # Find a vector that is not parallel to the normal
-    arbitrary_vector = (
-        np.array([1, 0, 0])
-        if not np.allclose(normal, [1, 0, 0])
-        else np.array([0, 1, 0])
-    )
-
-    # Create u vector, which is perpendicular to the normal
-    u = np.cross(normal, arbitrary_vector)
-    u = u / np.linalg.norm(u)
-
-    # Create v vector, which is perpendicular to both the normal and u
-    v = np.cross(normal, u)
-
-    # Convert the 2D points into 3D
-    # Each 2D point can be written as a linear combination of u and v, plus the center
-    boundary_points_3d = np.array(
-        [center + point_2d[0] * u + point_2d[1] * v for point_2d in boundary_points_2d]
-    )
-
-    return np.array(boundary_points_3d)
-
-
-def _decode_rgb_image(
-    resolution_y: int,
-    resolution_x: int,
-    resize_factor_y: float,
-    resize_factor_x: float,
-    data_type: Literal["RGB24", "YCbCr420"],
-    buffer: bytes,
-) -> ColorRGB:
-    """Decode the color image from the buffer.
-
-    Raises:
-        ValueError: If the data type is not recognized
-    """
-    # Calculate the size of the image.
-    color_img_w = int(resolution_x * resize_factor_x)
-    color_img_h = int(resolution_y * resize_factor_y)
-    p = color_img_w * color_img_h
-    color_img = np.frombuffer(buffer, dtype=np.uint8)
-
-    # Decode RGB bytes into RGB.
-    if data_type == "RGB24":
-        color_rgb = color_img.reshape((color_img_h, color_img_w, 3))
-
-    # Decode YCbCr bytes into RGB.
-    elif data_type == "YCbCr420":
-        y = color_img[:p].reshape((color_img_h, color_img_w))
-        cbcr = color_img[p:].reshape((color_img_h // 2, color_img_w // 2, 2))
-        cb, cr = cbcr[:, :, 0], cbcr[:, :, 1]
-
-        # Very important! Convert to float32 first!
-        cb = np.repeat(cb, 2, axis=0).repeat(2, axis=1).astype(np.float32) - 128
-        cr = np.repeat(cr, 2, axis=0).repeat(2, axis=1).astype(np.float32) - 128
-
-        r = np.clip(y + 1.403 * cr, 0, 255)
-        g = np.clip(y - 0.344 * cb - 0.714 * cr, 0, 255)
-        b = np.clip(y + 1.772 * cb, 0, 255)
-
-        color_rgb = np.stack([r, g, b], axis=-1)
-
-    else:
-        raise ValueError(f"Unknown data type: {data_type}")
-
-    return color_rgb.astype(np.uint8)
-
-
-def _decode_depth_image(
-    resolution_y: int,
-    resolution_x: int,
-    data_type: Literal["f32", "u16"],
-    buffer: bytes,
-) -> DepthImg:
-    """Decode the depth image from the buffer.
-
-    Args:
-        data_type: `f32` for iOS, `u16` for Android.
-
-    Raises:
-        ValueError: If the data type is not recognized.
-    """
-    # The `Any` means that the array can have any shape. We cannot
-    # determine the shape of the array from the buffer.
-    if data_type == "f32":
-        dtype = np.float32
-    elif data_type == "u16":
-        dtype = np.uint16
-    else:
-        raise ValueError(f"Unknown data type: {data_type}")
-
-    depth_img = np.frombuffer(buffer, dtype=dtype).reshape(
-        (
-            resolution_y,
-            resolution_x,
-        )
-    )
-
-    # If it's a 16-bit unsigned integer, convert to float32 and scale to meters.
-    if dtype == np.uint16:
-        depth_img = (depth_img.astype(np.float32) / 1000.0).astype(np.float32)
-
-    return depth_img.astype(np.float32)
-
-
-def _decode_transform(buffer: bytes) -> Transform:
-    y_down_to_y_up = np.array(
-        [
-            [1.0, -0.0, 0.0, 0],
-            [0.0, -1.0, 0.0, 0],
-            [0.0, 0.0, 1.0, 0],
-            [0.0, 0.0, 0, 1.0],
-        ],
-        dtype=np.float32,
-    )
-
-    t = np.frombuffer(buffer, dtype=np.float32)
-    transform = np.eye(4, dtype=np.float32)
-    transform[:3, :] = t.reshape((3, 4))
-    transform[:3, 3] = 0
-    transform = y_down_to_y_up @ transform
-
-    return transform.astype(np.float32)
-
-
-def _decode_intrinsic(
-    resize_factor_y: float,
-    resize_factor_x: float,
-    focal_length_y: float,
-    focal_length_x: float,
-    principal_point_y: float,
-    principal_point_x: float,
-) -> Intrinsic:
-    sx = resize_factor_x
-    sy = resize_factor_y
-
-    fx, fy = (
-        focal_length_x * sx,
-        focal_length_y * sy,
-    )
-    cx, cy = (
-        principal_point_x * sx,
-        principal_point_y * sy,
-    )
-
-    k = np.array([[fx, 0, cx], [0, fy, cy], [0, 0, 1]], dtype=np.float32)
-
-    return k
-
-
-def _decode_point_cloud(
-    resolution_y: int,
-    resolution_x: int,
-    resize_factor_y: float,
-    resize_factor_x: float,
-    k: Intrinsic,
-    color_rgb: ColorRGB,
-    depth_img: DepthImg,
-    transform: Transform,
-) -> tuple[PointCloudPCD, PointCloudCLR]:
-    # Flip image is needed for point cloud generation.
-    color_rgb = np.flipud(color_rgb)
-    depth_img = np.flipud(depth_img)
-
-    color_img_w = int(resolution_x * resize_factor_x)
-    color_img_h = int(resolution_y * resize_factor_y)
-
-    u, v = np.meshgrid(np.arange(color_img_w), np.arange(color_img_h))
-
-    fx: np.float32 = k[0, 0]
-    fy: np.float32 = k[1, 1]
-    cx: np.float32 = k[0, 2]
-    cy: np.float32 = k[1, 2]
-
-    z = depth_img.copy()
-    x = ((u - cx) * z) / fx
-    y = ((v - cy) * z) / fy
-    pre_pcd = np.stack([x, y, z], axis=-1).reshape(-1, 3)
-    pcd = np.matmul(transform[:3, :3], pre_pcd.T).T + transform[:3, 3]
-    clr = color_rgb.reshape(-1, 3)
-
-    return pcd.astype(np.float32), clr
-
-
-def run_server(
-=======
 # TODO: Integration tests once more infrastructure work has been done (e.g., Docker). Remove pragma once implemented.
 def run_server(  # pragma: no cover
->>>>>>> 8ec2104c
     service: Type[ARFlowServicer], port: int = 8500, path_to_save: Path | None = None
 ) -> None:
     """Run gRPC server.
