"""Data exchanging service."""

import logging
import os
import pickle
import time
import uuid
from concurrent import futures
from pathlib import Path
from signal import SIGINT, SIGTERM, signal
<<<<<<< HEAD
from typing import Any, List, Type
=======
from typing import Any, Literal, Type, cast
>>>>>>> f85ac52f

import DracoPy
import grpc
import numpy as np
import numpy.typing as npt
import rerun as rr
from grpc_interceptor import ExceptionToStatusInterceptor
from grpc_interceptor.exceptions import InvalidArgument, NotFound

from arflow._error_logger import ErrorLogger
from arflow._types import (
    ARFlowRequest,
    Audio,
    ClientConfigurations,
    ColorRGB,
    DecodedDataFrame,
    DepthImg,
    EnrichedARFlowRequest,
    GyroscopeInfo,
    HashableClientIdentifier,
    Intrinsic,
    Mesh,
    PlaneBoundaryPoints,
    PlaneCenter,
    PlaneInfo,
    PlaneNormal,
    PointCloudCLR,
    PointCloudPCD,
    RequestsHistory,
    Transform,
)
from arflow_grpc import service_pb2_grpc
from arflow_grpc.service_pb2 import (
    Acknowledgement,
    ClientConfiguration,
    ClientIdentifier,
    DataFrame,
)

logger = logging.getLogger(__name__)


class ARFlowServicer(service_pb2_grpc.ARFlowServicer):
    """Provides methods that implement the functionality of the ARFlow gRPC server."""

    def __init__(self) -> None:
        """Initialize the ARFlowServicer."""
        self._start_time = time.time_ns()
        self._requests_history: RequestsHistory = []
        self._client_configurations: ClientConfigurations = {}
        self.recorder = rr
        """A recorder object for logging data."""
        super().__init__()

    def _save_request(self, request: ARFlowRequest):
        timestamp = (time.time_ns() - self._start_time) / 1e9
        enriched_request = EnrichedARFlowRequest(
            timestamp=timestamp,
            data=request,
        )
        self._requests_history.append(enriched_request)

    def RegisterClient(
        self,
        request: ClientConfiguration,
        context: grpc.ServicerContext | None = None,
        init_uid: str | None = None,
    ) -> ClientIdentifier:
        """Register a client.

        @private
        """
        self._save_request(request)

        if init_uid is None:
            init_uid = str(uuid.uuid4())

        self._client_configurations[HashableClientIdentifier(init_uid)] = request

        self.recorder.init(f"{request.device_name} - ARFlow", spawn=True)
        logger.debug(
            "Registered a client with UUID: %s, Request: %s", init_uid, request
        )

        # Call the for user extension code.
        self.on_register(request)

        return ClientIdentifier(uid=init_uid)

    def ProcessFrame(
        self,
        request: DataFrame,
        context: grpc.ServicerContext | None = None,
    ) -> Acknowledgement:
        """Process an incoming frame.

        @private

        Raises:
            ValueError: If the request's data cannot be decoded (e.g., corrupted or invalid data).
            grpc_interceptor.exceptions.NotFound: If the client configuration is not found.
            grpc_interceptor.exceptions.InvalidArgument: If the color data type is not recognized or the depth data type is not recognized.
        """
        self._save_request(request)

        # Start processing.
        try:
            client_config = self._client_configurations[
                HashableClientIdentifier(request.uid)
            ]
        except KeyError:
            raise NotFound("Client configuration not found")

        color_rgb: ColorRGB | None = None
        depth_img: DepthImg | None = None
        transform: Transform | None = None
        k: Intrinsic | None = None
        point_cloud_pcd: PointCloudPCD | None = None
        point_cloud_clr: PointCloudCLR | None = None
        audio_data: Audio | None = None

        if client_config.camera_color.enabled:
            if client_config.camera_color.data_type not in ["RGB24", "YCbCr420"]:
                raise InvalidArgument(
                    f"Unknown color data type: {client_config.camera_color.data_type}"
                )
            color_rgb = np.flipud(
                _decode_rgb_image(
                    client_config.camera_intrinsics.resolution_y,
                    client_config.camera_intrinsics.resolution_x,
                    client_config.camera_color.resize_factor_y,
                    client_config.camera_color.resize_factor_x,
                    cast(
                        Literal["RGB24", "YCbCr420"],
                        client_config.camera_color.data_type,
                    ),
                    request.color,
                )
            )
            self.recorder.log("rgb", rr.Image(color_rgb))

        if client_config.camera_depth.enabled:
            if client_config.camera_depth.data_type not in ["f32", "u16"]:
                raise InvalidArgument(
                    f"Unknown depth data type: {client_config.camera_depth.data_type}"
                )
            depth_img = np.flipud(
                _decode_depth_image(
                    client_config.camera_depth.resolution_y,
                    client_config.camera_depth.resolution_x,
                    cast(Literal["f32", "u16"], client_config.camera_depth.data_type),
                    request.depth,
                )
            )
            # https://github.com/rerun-io/rerun/blob/79da203f08e719f3b56029893185c3631f2a8b54/rerun_py/rerun_sdk/rerun/archetypes/encoded_image_ext.py#L15
            self.recorder.log("depth", rr.DepthImage(depth_img, meter=1.0))

        if client_config.camera_transform.enabled:
            self.recorder.log("world/origin", rr.ViewCoordinates.RIGHT_HAND_Y_DOWN)
            # self.logger.log(
            #     "world/xyz",
            #     rr.Arrows3D(
            #         vectors=[[1, 0, 0], [0, 1, 0], [0, 0, 1]],
            #         colors=[[255, 0, 0], [0, 255, 0], [0, 0, 255]],
            #     ),
            # )

            transform = _decode_transform(request.transform)
            self.recorder.log(
                "world/camera",
                self.recorder.Transform3D(
                    mat3x3=transform[:3, :3], translation=transform[:3, 3]
                ),
            )

            k = _decode_intrinsic(
                client_config.camera_color.resize_factor_y,
                client_config.camera_color.resize_factor_x,
                client_config.camera_intrinsics.focal_length_y,
                client_config.camera_intrinsics.focal_length_x,
                client_config.camera_intrinsics.principal_point_y,
                client_config.camera_intrinsics.principal_point_x,
            )
            self.recorder.log("world/camera", rr.Pinhole(image_from_camera=k))
            if color_rgb is not None:
                self.recorder.log("world/camera", rr.Image(np.flipud(color_rgb)))

        if client_config.camera_point_cloud.enabled:
            if (
                k is not None
                and color_rgb is not None
                and depth_img is not None
                and transform is not None
            ):
                point_cloud_pcd, point_cloud_clr = _decode_point_cloud(
                    client_config.camera_intrinsics.resolution_y,
                    client_config.camera_intrinsics.resolution_x,
                    client_config.camera_color.resize_factor_y,
                    client_config.camera_color.resize_factor_x,
                    k,
                    color_rgb,
                    depth_img,
                    transform,
                )
                self.recorder.log(
                    "world/point_cloud",
                    rr.Points3D(point_cloud_pcd, colors=point_cloud_clr),
                )

        if client_config.camera_plane_detection.enabled:
            strips: List[npt.NDArray[np.float32]] = []
            for plane in request.plane_detection:
                boundary_points_2d: List[List[float]] = list(
                    map(lambda pt: [pt.x, pt.y], plane.boundary_points)
                )

                plane = PlaneInfo(
                    center=np.array([plane.center.x, plane.center.y, plane.center.z]),
                    normal=np.array([plane.normal.x, plane.normal.y, plane.normal.z]),
                    size=np.array([plane.size.x, plane.size.y]),
                    boundary_points=np.array(boundary_points_2d),
                )

                boundary_3d = convert_2d_to_3d(
                    plane.boundary_points, plane.normal, plane.center
                )

                # Close the boundary by adding the first point to the end.
                boundary_3d = np.vstack([boundary_3d, boundary_3d[0]])
                strips.append(boundary_3d)
            self.recorder.log(
                f"world/detected-planes",
                rr.LineStrips3D(
                    strips=strips,
                    colors=[[255, 0, 0]],
                    radii=rr.Radius.ui_points(5.0),
                ),
            )

        if client_config.gyroscope.enabled:
            gyro_data_proto = request.gyroscope
            gyro_data = GyroscopeInfo(
                attitude=np.array(
                    [
                        gyro_data_proto.attitude.x,
                        gyro_data_proto.attitude.y,
                        gyro_data_proto.attitude.z,
                        gyro_data_proto.attitude.w,
                    ]
                ),
                rotation_rate=np.array(
                    [
                        gyro_data_proto.rotation_rate.x,
                        gyro_data_proto.rotation_rate.y,
                        gyro_data_proto.rotation_rate.z,
                    ]
                ),
                gravity=np.array(
                    [
                        gyro_data_proto.gravity.x,
                        gyro_data_proto.gravity.y,
                        gyro_data_proto.gravity.z,
                    ]
                ),
                acceleration=np.array(
                    [
                        gyro_data_proto.acceleration.x,
                        gyro_data_proto.acceleration.y,
                        gyro_data_proto.acceleration.z,
                    ]
                ),
            )
            attitude = rr.Quaternion(
                xyzw=[gyro_data.attitude],
            )
            rotation_rate = rr.datatypes.Vec3D(gyro_data.rotation_rate)
            gravity = rr.datatypes.Vec3D(gyro_data.gravity)
            acceleration = rr.datatypes.Vec3D(gyro_data.acceleration)
            # Attitute is displayed as a box, and the other acceleration variables are displayed as arrows.
            rr.log(
                "rotations/gyroscope/attitude",
                rr.Boxes3D(half_sizes=[0.5, 0.5, 0.5], quaternions=[attitude]),
            )
            rr.log(
                "rotations/gyroscope/rotation_rate",
                rr.Arrows3D(vectors=[rotation_rate], colors=[[0, 255, 0]]),
            )
            rr.log(
                "rotations/gyroscope/gravity",
                rr.Arrows3D(vectors=[gravity], colors=[[0, 0, 255]]),
            )
            rr.log(
                "rotations/gyroscope/acceleration",
                rr.Arrows3D(vectors=[acceleration], colors=[[255, 255, 0]]),
            )

        if client_config.audio.enabled:
            audio_data = np.array(request.audio_data)
            for i in audio_data:
                self.recorder.log("world/audio", rr.Scalar(i))

        if client_config.meshing.enabled:
            print("Number of meshes: ", len(request.meshes))
            # Binary arrays can be empty if no mesh is sent. This could be due to non-supporting devices. We can log this in the future.
            binary_arrays = request.meshes
            index = 0
            for mesh_data in binary_arrays:
                # We are ignoring type because DracoPy is written with Cython, and Pyright cannot infer types from a native module.
                dracoMesh = DracoPy.decode(mesh_data.data)  # pyright: ignore [reportUnknownMemberType, reportUnknownVariableType]

                mesh = Mesh(
                    dracoMesh.faces,  # pyright: ignore [reportUnknownMemberType, reportUnknownArgumentType]
                    dracoMesh.points,  # pyright: ignore [reportUnknownMemberType, reportUnknownArgumentType]
                    dracoMesh.normals,  # pyright: ignore [reportUnknownMemberType, reportUnknownArgumentType]
                    dracoMesh.tex_coord,  # pyright: ignore [reportUnknownMemberType, reportUnknownArgumentType]
                    dracoMesh.colors,  # pyright: ignore [reportUnknownMemberType, reportUnknownArgumentType]
                )

                rr.log(
                    f"world/mesh/mesh-{index}",
                    rr.Mesh3D(
                        vertex_positions=mesh.points,
                        triangle_indices=mesh.faces,
                        vertex_normals=mesh.normals,
                        vertex_colors=mesh.colors,
                        vertex_texcoords=mesh.tex_coord,
                    ),
                )
                index += 1

        # Call the for user extension code.
        self.on_frame_received(
            DecodedDataFrame(
                color_rgb=color_rgb,
                depth_img=depth_img,
                transform=transform,
                intrinsic=k,
                point_cloud_pcd=point_cloud_pcd,
                point_cloud_clr=point_cloud_clr,
            )
        )

        return Acknowledgement(message="OK")

    def on_register(self, request: ClientConfiguration) -> None:
        """Called when a new device is registered. Override this method to process the data."""
        pass

    def on_frame_received(self, decoded_data_frame: DecodedDataFrame) -> None:
        """Called when a frame is received. Override this method to process the data."""
        pass  # pragma: no cover

    def on_program_exit(self, path_to_save: Path) -> None:
        """Save the data and exit.

        @private
        """
        logger.debug("Saving the data...")
        # Ensure the directory exists.
        os.makedirs(path_to_save, exist_ok=True)
        save_path = (
            path_to_save
            / f"frames_{time.strftime('%Y_%m_%d_%H_%M_%S', time.gmtime())}.pkl"
        )
        with open(save_path, "wb") as f:
            pickle.dump(self._requests_history, f)

        logger.info("Data saved to %s", save_path)


<<<<<<< HEAD
def convert_2d_to_3d(
    boundary_points_2d: PlaneBoundaryPoints, normal: PlaneNormal, center: PlaneCenter
) -> npt.NDArray[np.float32]:
    # Ensure the normal is normalized
    normal = normal / np.linalg.norm(normal)

    # Generate two orthogonal vectors (u and v) that lie on the plane
    # Find a vector that is not parallel to the normal
    arbitrary_vector = (
        np.array([1, 0, 0])
        if not np.allclose(normal, [1, 0, 0])
        else np.array([0, 1, 0])
    )

    # Create u vector, which is perpendicular to the normal
    u = np.cross(normal, arbitrary_vector)
    u = u / np.linalg.norm(u)

    # Create v vector, which is perpendicular to both the normal and u
    v = np.cross(normal, u)

    # Convert the 2D points into 3D
    # Each 2D point can be written as a linear combination of u and v, plus the center
    boundary_points_3d = np.array(
        [center + point_2d[0] * u + point_2d[1] * v for point_2d in boundary_points_2d]
    )

    return np.array(boundary_points_3d)


def _decode_rgb_image(client_config: ClientConfiguration, buffer: bytes) -> ColorRGB:
=======
def _decode_rgb_image(
    resolution_y: int,
    resolution_x: int,
    resize_factor_y: float,
    resize_factor_x: float,
    data_type: Literal["RGB24", "YCbCr420"],
    buffer: bytes,
) -> ColorRGB:
    """Decode the color image from the buffer.

    Raises:
        ValueError: If the data type is not recognized
    """
>>>>>>> f85ac52f
    # Calculate the size of the image.
    color_img_w = int(resolution_x * resize_factor_x)
    color_img_h = int(resolution_y * resize_factor_y)
    p = color_img_w * color_img_h
    color_img = np.frombuffer(buffer, dtype=np.uint8)

    # Decode RGB bytes into RGB.
    if data_type == "RGB24":
        color_rgb = color_img.reshape((color_img_h, color_img_w, 3))

    # Decode YCbCr bytes into RGB.
    elif data_type == "YCbCr420":
        y = color_img[:p].reshape((color_img_h, color_img_w))
        cbcr = color_img[p:].reshape((color_img_h // 2, color_img_w // 2, 2))
        cb, cr = cbcr[:, :, 0], cbcr[:, :, 1]

        # Very important! Convert to float32 first!
        cb = np.repeat(cb, 2, axis=0).repeat(2, axis=1).astype(np.float32) - 128
        cr = np.repeat(cr, 2, axis=0).repeat(2, axis=1).astype(np.float32) - 128

        r = np.clip(y + 1.403 * cr, 0, 255)
        g = np.clip(y - 0.344 * cb - 0.714 * cr, 0, 255)
        b = np.clip(y + 1.772 * cb, 0, 255)

        color_rgb = np.stack([r, g, b], axis=-1)

    else:
        raise ValueError(f"Unknown data type: {data_type}")

    return color_rgb.astype(np.uint8)


def _decode_depth_image(
    resolution_y: int,
    resolution_x: int,
    data_type: Literal["f32", "u16"],
    buffer: bytes,
) -> DepthImg:
    """Decode the depth image from the buffer.

    Args:
        data_type: `f32` for iOS, `u16` for Android.

    Raises:
        ValueError: If the data type is not recognized.
    """
    # The `Any` means that the array can have any shape. We cannot
    # determine the shape of the array from the buffer.
    if data_type == "f32":
        dtype = np.float32
    elif data_type == "u16":
        dtype = np.uint16
    else:
        raise ValueError(f"Unknown data type: {data_type}")

    depth_img = np.frombuffer(buffer, dtype=dtype).reshape(
        (
            resolution_y,
            resolution_x,
        )
    )

    # If it's a 16-bit unsigned integer, convert to float32 and scale to meters.
    if dtype == np.uint16:
        depth_img = (depth_img.astype(np.float32) / 1000.0).astype(np.float32)

    return depth_img.astype(np.float32)


def _decode_transform(buffer: bytes) -> Transform:
    y_down_to_y_up = np.array(
        [
            [1.0, -0.0, 0.0, 0],
            [0.0, -1.0, 0.0, 0],
            [0.0, 0.0, 1.0, 0],
            [0.0, 0.0, 0, 1.0],
        ],
        dtype=np.float32,
    )

    t = np.frombuffer(buffer, dtype=np.float32)
    transform = np.eye(4, dtype=np.float32)
    transform[:3, :] = t.reshape((3, 4))
    transform[:3, 3] = 0
    transform = y_down_to_y_up @ transform

    return transform.astype(np.float32)


def _decode_intrinsic(
    resize_factor_y: float,
    resize_factor_x: float,
    focal_length_y: float,
    focal_length_x: float,
    principal_point_y: float,
    principal_point_x: float,
) -> Intrinsic:
    sx = resize_factor_x
    sy = resize_factor_y

    fx, fy = (
        focal_length_x * sx,
        focal_length_y * sy,
    )
    cx, cy = (
        principal_point_x * sx,
        principal_point_y * sy,
    )

    k = np.array([[fx, 0, cx], [0, fy, cy], [0, 0, 1]], dtype=np.float32)

    return k


def _decode_point_cloud(
    resolution_y: int,
    resolution_x: int,
    resize_factor_y: float,
    resize_factor_x: float,
    k: Intrinsic,
    color_rgb: ColorRGB,
    depth_img: DepthImg,
    transform: Transform,
) -> tuple[PointCloudPCD, PointCloudCLR]:
    # Flip image is needed for point cloud generation.
    color_rgb = np.flipud(color_rgb)
    depth_img = np.flipud(depth_img)

    color_img_w = int(resolution_x * resize_factor_x)
    color_img_h = int(resolution_y * resize_factor_y)

    u, v = np.meshgrid(np.arange(color_img_w), np.arange(color_img_h))

    fx: np.float32 = k[0, 0]
    fy: np.float32 = k[1, 1]
    cx: np.float32 = k[0, 2]
    cy: np.float32 = k[1, 2]

    z = depth_img.copy()
    x = ((u - cx) * z) / fx
    y = ((v - cy) * z) / fy
    pre_pcd = np.stack([x, y, z], axis=-1).reshape(-1, 3)
    pcd = np.matmul(transform[:3, :3], pre_pcd.T).T + transform[:3, 3]
    clr = color_rgb.reshape(-1, 3)

    return pcd.astype(np.float32), clr


def run_server(
    service: Type[ARFlowServicer], port: int = 8500, path_to_save: Path | None = None
) -> None:
    """Run gRPC server.

    Args:
        service: The service class to use. Custom servers should subclass `arflow.ARFlowServicer`.
        port: The port to listen on.
        path_to_save: The path to save data to.
    """
    servicer = service()
    interceptors = [ExceptionToStatusInterceptor(), ErrorLogger()]  # pyright: ignore [reportUnknownVariableType]
    server = grpc.server(  # pyright: ignore [reportUnknownMemberType]
        futures.ThreadPoolExecutor(max_workers=10),
        interceptors=interceptors,  # pyright: ignore [reportArgumentType]
        options=[
            ("grpc.max_send_message_length", -1),
            ("grpc.max_receive_message_length", -1),
        ],
    )
    service_pb2_grpc.add_ARFlowServicer_to_server(servicer, server)  # pyright: ignore [reportUnknownMemberType]
    server.add_insecure_port("[::]:%s" % port)
    server.start()
    logger.info("Server started, listening on %s", port)

    def handle_shutdown(*_: Any) -> None:
        """Shutdown gracefully.

        This function handles graceful shutdown of the server. It is triggered by termination signals,
        which are typically sent by Kubernetes or other orchestration tools to stop the service.

        - When running locally, pressing <Ctrl+C> will raise a `KeyboardInterrupt`, which can be caught to call this function.
        - In a Kubernetes environment, a SIGTERM signal is sent to the service, followed by a SIGKILL if the service does not stop within 30 seconds.

        Steps:
        1. Catch the SIGTERM signal.
        2. Call `server.stop(30)` to refuse new requests and wait up to 30 seconds for ongoing requests to complete.
        3. Wait on the `threading.Event` object returned by `server.stop(30)` to ensure Python does not exit prematurely.
        4. Optionally, perform cleanup procedures and save any necessary data before shutting down completely.
        """
        logger.debug("Shutting down gracefully")
        all_rpcs_done_event = server.stop(30)
        all_rpcs_done_event.wait(30)

        if path_to_save is not None:
            servicer.on_program_exit(path_to_save)

        # TODO: Discuss hook for user-defined cleanup procedures.

        logger.debug("Server shut down gracefully")

    signal(SIGTERM, handle_shutdown)
    signal(SIGINT, handle_shutdown)
    server.wait_for_termination()<|MERGE_RESOLUTION|>--- conflicted
+++ resolved
@@ -8,11 +8,7 @@
 from concurrent import futures
 from pathlib import Path
 from signal import SIGINT, SIGTERM, signal
-<<<<<<< HEAD
-from typing import Any, List, Type
-=======
 from typing import Any, Literal, Type, cast
->>>>>>> f85ac52f
 
 import DracoPy
 import grpc
@@ -383,7 +379,6 @@
         logger.info("Data saved to %s", save_path)
 
 
-<<<<<<< HEAD
 def convert_2d_to_3d(
     boundary_points_2d: PlaneBoundaryPoints, normal: PlaneNormal, center: PlaneCenter
 ) -> npt.NDArray[np.float32]:
@@ -414,8 +409,6 @@
     return np.array(boundary_points_3d)
 
 
-def _decode_rgb_image(client_config: ClientConfiguration, buffer: bytes) -> ColorRGB:
-=======
 def _decode_rgb_image(
     resolution_y: int,
     resolution_x: int,
@@ -429,7 +422,6 @@
     Raises:
         ValueError: If the data type is not recognized
     """
->>>>>>> f85ac52f
     # Calculate the size of the image.
     color_img_w = int(resolution_x * resize_factor_x)
     color_img_h = int(resolution_y * resize_factor_y)
