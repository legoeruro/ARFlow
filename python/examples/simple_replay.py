--- conflicted
+++ resolved
@@ -1,26 +1,18 @@
 """A simple example of replaying saved ARFlow data."""
 
 import arflow
-<<<<<<< HEAD
-from examples.simple_server import ExampleService
-=======
 
 
 class CustomService(arflow.ARFlowService):
     def on_frame_received(self, frame: dict):
         """Called when a frame is received."""
         print(frame)
->>>>>>> 821f50ae
 
 
 def main():
     """Run the example."""
     player = arflow.ARFlowPlayer(
-<<<<<<< HEAD
-        ExampleService, frame_data_path="./frames_2024_01_27_02_34_32.pkl"
-=======
         CustomService, frame_data_path="frames_2024_08_30_03_08_21.pkl"
->>>>>>> 821f50ae
     )
     player.run()
 
