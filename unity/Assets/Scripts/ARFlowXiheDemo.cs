using System;
using System.Collections.Generic;
using Google.Protobuf;
using TMPro;
using UnityEngine;
using UnityEngine.UI;
using UnityEngine.XR.ARFoundation;
using ARFlow;
using UnityEngine.XR.ARSubsystems;
using UnityEngine.Rendering;

public class ARFlowXiheDemo : MonoBehaviour
{
    public TMP_InputField addressInput;
    public Button connectButton;
    public Button startPauseButton;
    public ARCameraManager cameraManager;
    public AROcclusionManager occlusionManager;
    private bool _initialized = false;
    private bool _enabled = false;

    private ARFlowClientManager _clientManager;

    public GameObject objectToPlace;
    public GameObject placementIndicator;
    public ARRaycastManager raycastManager;

    private Pose placementPose;
    private bool placementPoseIsValid = false;

    // Start is called before the first frame update
    void Start()
    {
        connectButton.onClick.AddListener(OnConnectButtonClick);
        startPauseButton.onClick.AddListener(OnStartPauseButtonClick);
        _clientManager = new ARFlowClientManager(cameraManager, occlusionManager);
    }

    // Update is called once per frame
    void Update()
    {
        if (!_initialized)
        {
            UpdatePlacementPose();
            UpdatePlacementIndicator();

            if (placementPoseIsValid && Input.touchCount > 0 && Input.GetTouch(0).phase == TouchPhase.Began)
            {
                PlaceObject();
            }
        }
        else
        {
            if (!_enabled) return;
            UploadFrame();
        }
    }

    private void PlaceObject()
    {
        Instantiate(objectToPlace, placementPose.position, placementPose.rotation);
        _initialized = true;
        placementIndicator.SetActive(false);
    }

    private void UpdatePlacementIndicator()
    {
        if (placementPoseIsValid)
        {
            placementIndicator.SetActive(true);
            placementIndicator.transform.SetPositionAndRotation(placementPose.position, placementPose.rotation);
        }
        else
        {
            placementIndicator.SetActive(false);
        }
    }

    private void UpdatePlacementPose()
    {
        var screenCenter = Camera.current.ViewportToScreenPoint(new Vector3(0.5f, 0.5f));
        var hits = new List<ARRaycastHit>();
        raycastManager.Raycast(screenCenter, hits, TrackableType.AllTypes);

        placementPoseIsValid = hits.Count > 0;
        if (placementPoseIsValid)
        {
            placementPose = hits[0].pose;

            var cameraForward = Camera.current.transform.forward;
            var cameraBearing = new Vector3(cameraForward.x, 0, cameraForward.z).normalized;
            placementPose.rotation = Quaternion.LookRotation(cameraBearing);
        }
    }

    private void OnConnectButtonClick()
    {
        if (!_initialized)
        {
            PlaceObject();
        }

<<<<<<< HEAD
        try
        {
            _client = new ARFlowClient(addressInput.text);

            cameraManager.TryGetIntrinsics(out var k);
            cameraManager.TryAcquireLatestCpuImage(out var colorImage);
            occlusionManager.TryAcquireEnvironmentDepthCpuImage(out var depthImage);

            _sampleSize = depthImage.dimensions;

            var requestData = new RegisterRequest()
            {
                DeviceName = SystemInfo.deviceName,
                CameraIntrinsics = new RegisterRequest.Types.CameraIntrinsics()
                {
                    FocalLengthX = k.focalLength.x,
                    FocalLengthY = k.focalLength.y,
                    ResolutionX = k.resolution.x,
                    ResolutionY = k.resolution.y,
                    PrincipalPointX = k.principalPoint.x,
                    PrincipalPointY = k.principalPoint.y,
                },
                CameraColor = new RegisterRequest.Types.CameraColor()
                {
                    Enabled = true,
                    DataType = "YCbCr420",
                    ResizeFactorX = depthImage.dimensions.x / (float)colorImage.dimensions.x,
                    ResizeFactorY = depthImage.dimensions.y / (float)colorImage.dimensions.y,
                },
                CameraDepth = new RegisterRequest.Types.CameraDepth()
                {
                    Enabled = true,
#if UNITY_ANDROID
                    DataType = "u16", // f32 for iOS, u16 for Android
#endif
#if (UNITY_IOS || UNITY_VISIONOS)
                    DataType = "f32",
#endif
                    ConfidenceFilteringLevel = 0,
                    ResolutionX = depthImage.dimensions.x,
                    ResolutionY = depthImage.dimensions.y
                },
                CameraTransform = new RegisterRequest.Types.CameraTransform()
                {
                    Enabled = true
                },
                CameraPointCloud = new RegisterRequest.Types.CameraPointCloud()
                {
                    Enabled = true,
                    DepthUpscaleFactor = 1.0f,
                },
            };
            colorImage.Dispose();
            depthImage.Dispose();

            _client.Connect(requestData);

            // OnStartPauseButtonClick();
        }
        catch (Exception e)
        {
            Debug.LogError(e);
        }
=======
        _clientManager.Connect(addressInput.text);
>>>>>>> feef982f
    }

    private void OnStartPauseButtonClick()
    {
        Debug.Log($"Current framerate: {Application.targetFrameRate}");

        _enabled = !_enabled;
        startPauseButton.GetComponentInChildren<TMP_Text>().text = _enabled ? "Pause" : "Start";
    }

    private void UploadFrame()
    {

        var responseSHC = _clientManager.GetAndSendFrame();

        if (responseSHC.Length > 0)
        {
            var coefficients = new float[27];
            var responseSHCArray = responseSHC.Split(",");
            for (var i = 0; i < 27; i++)
            {
                coefficients[i] = float.Parse(responseSHCArray[i]);
            }

            var bakedProbes = LightmapSettings.lightProbes.bakedProbes;

            for (var i = 0; i < LightmapSettings.lightProbes.count; i++)
            {
                for (var c = 0; c < 3; c++)
                {
                    for (var b = 0; b < 9; b++)
                    {
                        bakedProbes[i][c, b] = coefficients[c * 9 + b];
                    }
                }
            }

            LightmapSettings.lightProbes.bakedProbes = bakedProbes;
        }
    }
}<|MERGE_RESOLUTION|>--- conflicted
+++ resolved
@@ -100,73 +100,7 @@
             PlaceObject();
         }
 
-<<<<<<< HEAD
-        try
-        {
-            _client = new ARFlowClient(addressInput.text);
-
-            cameraManager.TryGetIntrinsics(out var k);
-            cameraManager.TryAcquireLatestCpuImage(out var colorImage);
-            occlusionManager.TryAcquireEnvironmentDepthCpuImage(out var depthImage);
-
-            _sampleSize = depthImage.dimensions;
-
-            var requestData = new RegisterRequest()
-            {
-                DeviceName = SystemInfo.deviceName,
-                CameraIntrinsics = new RegisterRequest.Types.CameraIntrinsics()
-                {
-                    FocalLengthX = k.focalLength.x,
-                    FocalLengthY = k.focalLength.y,
-                    ResolutionX = k.resolution.x,
-                    ResolutionY = k.resolution.y,
-                    PrincipalPointX = k.principalPoint.x,
-                    PrincipalPointY = k.principalPoint.y,
-                },
-                CameraColor = new RegisterRequest.Types.CameraColor()
-                {
-                    Enabled = true,
-                    DataType = "YCbCr420",
-                    ResizeFactorX = depthImage.dimensions.x / (float)colorImage.dimensions.x,
-                    ResizeFactorY = depthImage.dimensions.y / (float)colorImage.dimensions.y,
-                },
-                CameraDepth = new RegisterRequest.Types.CameraDepth()
-                {
-                    Enabled = true,
-#if UNITY_ANDROID
-                    DataType = "u16", // f32 for iOS, u16 for Android
-#endif
-#if (UNITY_IOS || UNITY_VISIONOS)
-                    DataType = "f32",
-#endif
-                    ConfidenceFilteringLevel = 0,
-                    ResolutionX = depthImage.dimensions.x,
-                    ResolutionY = depthImage.dimensions.y
-                },
-                CameraTransform = new RegisterRequest.Types.CameraTransform()
-                {
-                    Enabled = true
-                },
-                CameraPointCloud = new RegisterRequest.Types.CameraPointCloud()
-                {
-                    Enabled = true,
-                    DepthUpscaleFactor = 1.0f,
-                },
-            };
-            colorImage.Dispose();
-            depthImage.Dispose();
-
-            _client.Connect(requestData);
-
-            // OnStartPauseButtonClick();
-        }
-        catch (Exception e)
-        {
-            Debug.LogError(e);
-        }
-=======
         _clientManager.Connect(addressInput.text);
->>>>>>> feef982f
     }
 
     private void OnStartPauseButtonClick()
